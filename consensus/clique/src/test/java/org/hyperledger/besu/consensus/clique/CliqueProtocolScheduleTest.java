--- conflicted
+++ resolved
@@ -63,17 +63,11 @@
     final ProtocolSchedule protocolSchedule =
         CliqueProtocolSchedule.create(
             config,
-<<<<<<< HEAD
+            new ForksSchedule<>(List.of()),
             NODE_KEY,
             false,
             EvmConfiguration.DEFAULT,
             MiningParameters.MINING_DISABLED,
-=======
-            new ForksSchedule<>(List.of()),
-            NODE_KEY,
-            false,
-            EvmConfiguration.DEFAULT,
->>>>>>> 0e3d2f47
             new BadBlockManager());
 
     final ProtocolSpec homesteadSpec = protocolSchedule.getByBlockHeader(blockHeader(1));
@@ -161,17 +155,11 @@
     final ProtocolSchedule protocolSchedule =
         CliqueProtocolSchedule.create(
             config,
-<<<<<<< HEAD
+            forksSchedule,
             NODE_KEY,
             false,
             EvmConfiguration.DEFAULT,
             MiningParameters.MINING_DISABLED,
-=======
-            forksSchedule,
-            NODE_KEY,
-            false,
-            EvmConfiguration.DEFAULT,
->>>>>>> 0e3d2f47
             new BadBlockManager());
 
     BlockHeader emptyFrontierParent =
